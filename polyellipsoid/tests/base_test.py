--- conflicted
+++ resolved
@@ -27,11 +27,7 @@
                 system=sys,
                 lperp=0.5,
                 lpar=1.0,
-<<<<<<< HEAD
-                epsilon=1000,
-=======
                 epsilon=5,
->>>>>>> 7c7116c1
                 tau=0.01,
                 dt=0.001,
                 r_cut=2.5,
@@ -47,17 +43,10 @@
         sys = System(
                 n_chains=20,
                 chain_lengths=5,
-<<<<<<< HEAD
-                bead_mass=1000,
-                density=0.005,
-                bond_length=0.25,
-                axis_length=2
-=======
                 bead_mass=100,
                 density=0.05,
                 bond_length=0.10,
                 axis_length=1
->>>>>>> 7c7116c1
         )
         if method == "pack":
             sys.pack(box_expand_factor=5)

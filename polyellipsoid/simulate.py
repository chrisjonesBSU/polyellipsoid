from cmeutils.geometry import moit
from cmeutils.gsd_utils import create_rigid_snapshot, update_rigid_snapshot
from mbuild.formats.hoomd_forcefield import to_hoomdsnapshot

import hoomd
import numpy as np


class Simulation:
    """Simulation initialization class.

    Parameters
    ----------
    system : polyellipsoid.system.System, required
        System containing initial snapshot
    epsilon : float, required
        Energy value for Gay-Berne pair potential
    lperp : float, required
        Perpendicular length for Gay-Berne pair potential
    lpar : float, required
        Parallel length for Gay-Berne pair potential
    bond_k : float, required
        Spring constant for hoomd.md.bond.Harmonic force
    r_cut : float, required
        Cutoff radius for potentials (in simulation distance units)
    tau : float, optional, default 0.1
        Thermostat coupling period (in simulation time units)
    dt : float, optional, default 0.001
        Size of simulation timestep (in simulation time units)
    seed : int, optional, default 21
        Seed passed to integrator when randomizing velocities.
    gsd_write : int, default 1e4
        Period to write simulation snapshots to gsd file.
    log_write : int, default 1e3
        Period to write simulation data to the log file.

    Methods
    -------
    shrink : Runs a Hoomd simulation
        Run a shrink simulation to reduce simulation volume to match
        the target box set by system.target_box
    quench : Runs a Hoomd simulation
        Run a simulation at a single temperature in NVT
    anneal : Runs a Hoomd simulation
        Define a schedule of temperature and steps to follow over the
        course of the simulation. Can be used in NVT or NPT at a single
        pressure.

    """
    def __init__(
            self,
            system,
            epsilon,
            lperp,
            lpar,
            bond_k,
            r_cut,
            tau=0.1,
            dt=0.0001,
            seed=21,
            gsd_write=1e4,
            log_write=1e3,
    ):
        self.system = system
        init_snap = create_rigid_snapshot(system.mb_system)
        _snapshot, refs = to_hoomdsnapshot(
                system.mb_system, hoomd_snapshot=init_snap
        )
        self.snapshot, self.rigid = update_rigid_snapshot(
                snapshot=_snapshot, mb_compound=system.mb_system
        )
        self.tau = tau
        self.gsd_write = gsd_write
        self.log_write = log_write
        self.ran_shrink = False
        self.log_quantities = [
            "kinetic_temperature",
            "potential_energy",
            "kinetic_energy",
            "volume",
            "pressure",
            "pressure_tensor"
        ]
        # Set up sim object
        self.sim = hoomd.Simulation(
                device=hoomd.device.auto_select(), seed=seed
        )
        self.sim.create_state_from_snapshot(self.snapshot)

        # Set up forces, GB pair and harmonic bond:
        nl = hoomd.md.nlist.Cell(buffer=0.40)
        gb = hoomd.md.pair.aniso.GayBerne(nlist=nl, default_r_cut=r_cut)
        gb.params[('R', 'R')] = dict(epsilon=epsilon, lperp=lperp, lpar=lpar)
        zero_pairs = [
                ('CT','CT'), ('CH','CT'), ('CH','CH'), ('CT','R'), ('CH','R')
        ]
        for pair in zero_pairs:
            gb.params[pair] = dict(epsilon=0.0, lperp=0.0, lpar=0.0)
        # Set up harmonic bond force
        harmonic_bond = hoomd.md.bond.Harmonic()
        harmonic_bond.params["CH-CT"] = dict(
                k=bond_k, r0=self.system.bond_length
        )
        # Set up hoomd groups 
        self.all = hoomd.filter.Rigid(("center", "free"))
        # Set up integrator; method is added in the 3 sim functions
        self.integrator = hoomd.md.Integrator(
                dt=dt, integrate_rotational_dof=True
        )
        self.integrator.rigid = self.rigid
        self.integrator.forces = [gb, harmonic_bond]
<<<<<<< HEAD
=======
        
>>>>>>> 14de75f1
        # Set up gsd and log writers
        gsd_writer, table_file = self._hoomd_writers(
                group=self.all, forcefields=[gb, harmonic_bond]
        )
        self.sim.operations.writers.append(gsd_writer)
        self.sim.operations.writers.append(table_file)

    def shrink(self, kT, n_steps, shrink_period=10):
        """Run a shrink simulation to reach a target volume.

        Parameters
        ----------
        kT : float, required
            Temperature during shrink steps
        n_steps : int, required
            Number of simulations steps during shrinking
        shrink_period : int, optional, default=10
            Number of steps to run between box updates

        """
        # Set up box resizer
        box_resize_trigger = hoomd.trigger.Periodic(shrink_period)
        ramp = hoomd.variant.Ramp(
                A=0, B=1, t_start=0, t_ramp=int(n_steps)
        )
        self.target_box = hoomd.Box(
                Lx=self.system.target_box[0],
                Ly=self.system.target_box[1],
                Lz=self.system.target_box[2],
        )
        box_resize=hoomd.update.BoxResize(
                box1=self.sim.state.box,
                box2=self.target_box,
                variant=ramp,
                trigger=box_resize_trigger,
                filter=self.all
        )
        self.sim.operations.updaters.append(box_resize)

        # Use NVT integrator during shrinking
        integrator_method = hoomd.md.methods.NVT(
                filter=self.all, kT=kT, tau=self.tau
        )
        self.integrator.methods = [integrator_method]
        self.sim.operations.add(self.integrator)
        self.sim.state.thermalize_particle_momenta(filter=self.all, kT=kT)
        self.sim.run(n_steps + 1) 
        self.ran_shrink = True

    def quench(self, kT, n_steps):
        """Run a simulation at a single temperature.

        Parameters
        ----------
        kT : float, required
            Temperature to run the simulation at.
        n_steps : int, required
            The number of simulation steps to run

        """
        if self.ran_shrink: # Shrink step ran, update temperature
            self.integrator.methods[0].kT = kT
            write_at_start = False
        else: # Shrink not ran, add integrator method
            integrator_method = hoomd.md.methods.NVT(
                    filter=self.all, kT=kT, tau=self.tau
            )
            self.integrator.methods = [integrator_method]
            self.sim.operations.add(self.integrator)
            write_at_start = True

        self.sim.state.thermalize_particle_momenta(filter=self.all, kT=kT)
        self.sim.run(n_steps, write_at_start=write_at_start)

    def anneal(
            self,
            kT_init=None,
            kT_final=None,
            step_sequence=None,
            schedule=None
    ):
        """Run a simulation over a range of temperatures.
        Give a starting and final temperature along with a step
        sequence to follow, or pass in an explicit schedule to follow.

        Parameters
        ----------
        kT_init : float, optional, defualt=None
            The starting temperature
        kT_final : float, optional, default=None
            The final temperature
        step_sequence : list of ints, optional, default=None
            the series of simulation steps to run between
            kT_init and kT_final
        schedule : dict, optional, default=None
            Use this instead of kT_init, kT_final and step_sequence
            to explicity set the series of temperatures and steps to run
            at each

        """
        if not self.ran_shrink: # Shrink not ran, add integrator method
            integrator_method = hoomd.md.methods.NVT(
                    filter=self.all, kT=1.0, tau=self.tau
            )
            self.integrator.methods = [integrator_method]
            self.sim.operations.add(self.integrator)
            write_at_start = True
        else:
            write_at_start = False

        if not schedule:
            temps = np.linspace(kT_init, kT_final, len(step_sequence))
            temps = [np.round(t, 1) for t in temps]
            schedule = dict(zip(temps, step_sequence))

        for kT in schedule:
            self.integrator.methods[0].kT = kT
            self.sim.state.thermalize_particle_momenta(
                    filter=self.all, kT=kT
            )
            self.sim.run(schedule[kT], write_at_start=write_at_start)

    def _hoomd_writers(self, group, forcefields):
        """Creates gsd and log writers"""
        # GSD and Logging:
        writemode = "w"
        gsd_writer = hoomd.write.GSD(
                filename="sim_traj.gsd",
                trigger=hoomd.trigger.Periodic(int(self.gsd_write)),
                mode=f"{writemode}b",
                dynamic=["momentum"]
        )

        logger = hoomd.logging.Logger(categories=["scalar", "string"])
        logger.add(self.sim, quantities=["timestep", "tps"])
        thermo_props = hoomd.md.compute.ThermodynamicQuantities(filter=group)
        self.sim.operations.computes.append(thermo_props)
        logger.add(thermo_props, quantities=self.log_quantities)
        for f in forcefields:
            logger.add(f, quantities=["energy"])

        table_file = hoomd.write.Table(
            output=open("sim_traj.txt", mode=f"{writemode}", newline="\n"),
            trigger=hoomd.trigger.Periodic(period=int(self.log_write)),
            logger=logger,
            max_header_len=None,
        )
        return gsd_writer, table_file<|MERGE_RESOLUTION|>--- conflicted
+++ resolved
@@ -109,10 +109,6 @@
         )
         self.integrator.rigid = self.rigid
         self.integrator.forces = [gb, harmonic_bond]
-<<<<<<< HEAD
-=======
-        
->>>>>>> 14de75f1
         # Set up gsd and log writers
         gsd_writer, table_file = self._hoomd_writers(
                 group=self.all, forcefields=[gb, harmonic_bond]
